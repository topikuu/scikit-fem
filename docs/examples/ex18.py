from skfem import *
from skfem.models.poisson import vector_laplace, mass, laplace
from skfem.models.general import divergence, rot

import numpy as np
from scipy.sparse import bmat

import dmsh

mesh = MeshTri(*map(np.transpose,
                    dmsh.generate(dmsh.Circle([0., 0.], 1.), .1)))

element = {'u': ElementVectorH1(ElementTriP2()),
           'p': ElementTriP1()}
basis = {variable: InteriorBasis(mesh, e, intorder=3)
         for variable, e in element.items()}


@linear_form
def body_force(v, dv, w):
    return w.x[0] * v[1]


A = asm(vector_laplace, basis['u'])
B = asm(divergence, basis['u'], basis['p'])
C = asm(mass, basis['p'])

K = bmat([[A, -B.T],
          [-B, 1e-6 * C]]).tocsr()

f = np.concatenate([asm(body_force, basis['u']),
                    np.zeros(B.shape[0])])

D = basis['u'].get_dofs().all()
uvp = np.zeros(K.shape[0])
uvp[np.setdiff1d(np.arange(K.shape[0]), D)] = solve(*condense(K, f, D=D))

velocity, pressure = np.split(uvp, [A.shape[0]])

<<<<<<< HEAD

@linear_form
def rot(v, dv, w):
    return dv[1] * w.w[0] - dv[0] * w.w[1]

=======
>>>>>>> 29930c69

basis['psi'] = InteriorBasis(mesh, ElementTriP2())
A = asm(laplace, basis['psi'])
psi = np.zeros(A.shape[0])
D = basis['psi'].get_dofs().all()
interior = basis['psi'].complement_dofs(D)
vorticity = asm(rot, basis['psi'],
                w=[basis['psi'].interpolate(velocity[i::2])
                   for i in range(2)])
psi[interior] = solve(*condense(A, vorticity, I=interior))


if __name__ == '__main__':

    from os.path import splitext
    from sys import argv

    from matplotlib.tri import Triangulation

    name = splitext(argv[0])[0]
<<<<<<< HEAD

    mesh.save(f'{name}_velocity.vtk',
              np.vstack([velocity[basis['u'].nodal_dofs],
                         np.zeros_like(mesh.p[0])]).T)
=======
    
    print(basis['psi'].interpolator(psi)(np.zeros((2, 1)))[0],
          '(cf. exact 1/64)')
>>>>>>> 29930c69

    print(basis['p'].interpolator(pressure)(np.array([[-0.5, 0.5],
                                                      [0.5, 0.5]])),
          '(cf. exact -/+ 1/8)')

    ax = mesh.plot(pressure)
    ax.get_figure().savefig(f'{name}_pressure.png')

    ax = mesh.draw()
    velocity1 = velocity[basis['u'].nodal_dofs]
    ax.quiver(mesh.p[0, :], mesh.p[1, :],
              velocity1[0, :], velocity1[1, :],
              mesh.p[0, :])         # colour by buoyancy
    ax.get_figure().savefig(f'{name}_velocity.png')

    ax = mesh.draw()
    ax.tricontour(Triangulation(mesh.p[0, :], mesh.p[1, :], mesh.t.T),
                  psi[basis['psi'].nodal_dofs.flatten()])
    ax.get_figure().savefig(f'{name}_stream-function.png')<|MERGE_RESOLUTION|>--- conflicted
+++ resolved
@@ -37,14 +37,9 @@
 
 velocity, pressure = np.split(uvp, [A.shape[0]])
 
-<<<<<<< HEAD
-
 @linear_form
 def rot(v, dv, w):
     return dv[1] * w.w[0] - dv[0] * w.w[1]
-
-=======
->>>>>>> 29930c69
 
 basis['psi'] = InteriorBasis(mesh, ElementTriP2())
 A = asm(laplace, basis['psi'])
@@ -65,16 +60,14 @@
     from matplotlib.tri import Triangulation
 
     name = splitext(argv[0])[0]
-<<<<<<< HEAD
 
     mesh.save(f'{name}_velocity.vtk',
               np.vstack([velocity[basis['u'].nodal_dofs],
                          np.zeros_like(mesh.p[0])]).T)
-=======
+
     
     print(basis['psi'].interpolator(psi)(np.zeros((2, 1)))[0],
           '(cf. exact 1/64)')
->>>>>>> 29930c69
 
     print(basis['p'].interpolator(pressure)(np.array([[-0.5, 0.5],
                                                       [0.5, 0.5]])),
