--- conflicted
+++ resolved
@@ -24,12 +24,7 @@
 f = asm(body_force, basis['u'])
 D = basis['u'].get_dofs().all()
 Aint = condense(A, D=D, expand=False)
-<<<<<<< HEAD
 solver = solver_iter_pcg(M=build_pc_ilu(Aint))
-=======
-solver = solver_iter_pcg()
-preconditioner = build_pc_ilu(Aint)
->>>>>>> ee58f911
 I = basis['u'].complement_dofs(D)
 
 
@@ -39,8 +34,7 @@
     velocity[I] = solve(Aint,
                         condense(csr_matrix(A.shape),
                                  f + B.T @ pressure, I=I)[1],
-                        solver=solver,
-                        M=preconditioner)
+                        solver=solver)
     return velocity
 
 
