--- conflicted
+++ resolved
@@ -9,18 +9,11 @@
     dim = 2
     maxdeg = 2
     dofnames = ['u']
-<<<<<<< HEAD
     doflocs = np.array([[0., 0.],
                         [1., 0.],
                         [1., 1.],
                         [0., 1.]])
-=======
-    doflocs = np.array([[-1., -1.],
-                        [ 1., -1.],
-                        [ 1., 1.],
-                        [-1., 1.]])
     mesh_type = MeshQuad
->>>>>>> f116b1ac
 
     def lbasis(self, X, i):
         x, y = X
